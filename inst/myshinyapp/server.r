--- conflicted
+++ resolved
@@ -58,8 +58,7 @@
   
   
   
-  
-<<<<<<< HEAD
+
   
   #for export button
   output$Export<-downloadHandler(
@@ -81,8 +80,7 @@
 # testing code - delete when done
 #    test = bas.polygon(n = 10, shp = shp)
 #    plot(test)
-#    plot(shp)
-=======
+
 #   method = input$method
 #   #method = "bas"
 #   
@@ -156,6 +154,4 @@
 # #     }
 # #   )
 #   #for quit button
-#   observeEvent(input$Quit, {})
- }
->>>>>>> 181e5b64
+#   observeEvent(input$Quit, {})