--- conflicted
+++ resolved
@@ -47,9 +47,6 @@
 SDraw.Rproj
 .Rhistory
 .RData
-<<<<<<< HEAD
 source_all.r
 Testing
 *.log
-=======
->>>>>>> f822d94a
